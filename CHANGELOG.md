# Changelog

All notable changes to this project will be documented in this file.

The format is based on [Keep a Changelog](http://keepachangelog.com/en/1.0.0/)
(modification: no type change headlines) and this project adheres to
[Semantic Versioning](http://semver.org/spec/v2.0.0.html).

<<<<<<< HEAD
=======

## [3.0.0] - 2019-03-29

This release comes with a modernized ``ES6``-class structured code base, some
significant local refactoring work regarding how ``Stack`` and ``Memory``
are organized within the VM and it finalizes a first round of module structuring
now having separate folders for ``bloom``, ``evm`` and ``state`` related code. The
release also removes some rarely used parts of the API (``hookedVM``, ``VM.deps``).

All this is to a large extend preparatory work for a ``v4.0.0`` release which will
follow in the next months with ``TypeScript`` support and more system-wide 
refactoring work leading to a more modular and expandable VM and providing the
ground for future ``eWASM`` integration. If you are interested in the release
process and want to take part in the refactoring discussion see the associated
issue [#455](https://github.com/ethereumjs/ethereumjs-vm/issues/455).

**VM Refactoring/Breaking Changes**

- New ``Memory`` class for evm memory manipulation,
  PR [#442](https://github.com/ethereumjs/ethereumjs-vm/pull/442)
- Refactored ``Stack`` manipulation in evm,
  PR [#460](https://github.com/ethereumjs/ethereumjs-vm/pull/460)
- Dropped ``createHookedVm`` (BREAKING), being made obsolete by the
  new ``StateManager`` API,
  PR [#451](https://github.com/ethereumjs/ethereumjs-vm/pull/451)
- Dropped ``VM.deps`` attribute (please require dependencies yourself if you
  used this),
  PR [#478](https://github.com/ethereumjs/ethereumjs-vm/pull/478)
- Removed ``fakeBlockchain`` class and associated tests,
  PR [#466](https://github.com/ethereumjs/ethereumjs-vm/pull/466)
- The ``petersburg`` hardfork rules are now run as default 
  (before: ``byzantium``),
  PR [#485](https://github.com/ethereumjs/ethereumjs-vm/pull/485)

**Modularization**

- Renamed ``vm`` module to ``evm``, move ``precompiles`` to ``evm`` module,
  PR [#481](https://github.com/ethereumjs/ethereumjs-vm/pull/481)
- Moved ``stateManager``, ``storageReader`` and ``cache`` to ``state`` module,
  [#443](https://github.com/ethereumjs/ethereumjs-vm/pull/443)
- Replaced static VM ``logTable`` with dynamic inline version in ``EXP`` opcode,
  [#450](https://github.com/ethereumjs/ethereumjs-vm/pull/450)
  
**Code Modernization/ES6**

- Converted ``VM`` to ``ES6`` class,
  PR [#478](https://github.com/ethereumjs/ethereumjs-vm/pull/478)
- Migrated ``stateManager`` and ``storageReader`` to ``ES6`` class syntax,
  PR [#452](https://github.com/ethereumjs/ethereumjs-vm/pull/452)

**Bug Fixes**

- Fixed a bug where ``stateManager.setStateRoot()`` didn't clear 
  the ``_storageTries`` cache,
  PR [#445](https://github.com/ethereumjs/ethereumjs-vm/issues/445)
- Fixed longer output than return length in ``CALL`` opcode,
  PR [#454](https://github.com/ethereumjs/ethereumjs-vm/pull/454)
- Use ``BN.toArrayLike()`` instead of ``BN.toBuffer()`` (browser compatibility),
  PR [#458](https://github.com/ethereumjs/ethereumjs-vm/pull/458)
- Fixed tx value overflow 256 bits,
  PR [#471](https://github.com/ethereumjs/ethereumjs-vm/pull/471)

**Maintenance/Optimization**

- Use ``BN`` reduction context in ``MODEXP`` precompile,
  PR [#463](https://github.com/ethereumjs/ethereumjs-vm/pull/463)

**Documentation**

- Fixed API doc types for ``Bloom`` filter methods,
  PR [#439](https://github.com/ethereumjs/ethereumjs-vm/pull/439)

**Testing**

- New Karma browser testing for the API tests,
  PRs [#461](https://github.com/ethereumjs/ethereumjs-vm/pull/461),
  [#468](https://github.com/ethereumjs/ethereumjs-vm/pull/468)
- Removed unused parts and tests within the test setup,
  PR [#437](https://github.com/ethereumjs/ethereumjs-vm/pull/437)
- Fixed a bug using ``--json`` trace flag in the tests,
  PR [#438](https://github.com/ethereumjs/ethereumjs-vm/pull/438)
- Complete switch to Petersburg on tests, fix coverage,
  PR [#448](https://github.com/ethereumjs/ethereumjs-vm/pull/448)
- Added test for ``StateManager.dumpStorage()``,
  PR [#462](https://github.com/ethereumjs/ethereumjs-vm/pull/462)
- Fixed ``ecmul_0-3_5616_28000_96`` (by test setup adoption),
  PR [#473](https://github.com/ethereumjs/ethereumjs-vm/pull/473)

[3.0.0]: https://github.com/ethereumjs/ethereumjs-vm/compare/v2.6.0...v3.0.0

>>>>>>> 068db32f
## [2.6.0] - 2019-02-07

**Petersburg Support**

Support for the `Petersburg` (aka `constantinopleFix`) hardfork by integrating
`Petersburg` ready versions of associated libraries, see also
PR [#433](https://github.com/ethereumjs/ethereumjs-vm/pull/433):

- `ethereumjs-common` (chain and HF logic and helper functionality) [v1.1.0](https://github.com/ethereumjs/ethereumjs-common/releases/tag/v1.1.0)
- `ethereumjs-blockchain` [v3.4.0](https://github.com/ethereumjs/ethereumjs-blockchain/releases/tag/v3.4.0)
- `ethereumjs-block` [v2.2.0](https://github.com/ethereumjs/ethereumjs-block/releases)

To instantiate the VM with `Petersburg` HF rules set the `opts.hardfork`
constructor parameter to `petersburg`. This will run the VM on the new
Petersburg rules having removed the support for
[EIP 1283](https://eips.ethereum.org/EIPS/eip-1283).

**Goerli Readiness**

The VM is now also ready to execute on blocks from the final version of the
[Goerli](https://github.com/goerli/testnet) cross-client testnet and can
therefore be instantiated with `opts.chain` set to `goerli`.

**Bug Fixes**

- Fixed mixed `sync`/`async` functions in `cache`,
  PR [#422](https://github.com/ethereumjs/ethereumjs-vm/pull/422)
- Fixed a bug in `setStateroot` and caching by clearing the `stateManager` cache
  after setting the state root such that stale values are not returned,
  PR [#420](https://github.com/ethereumjs/ethereumjs-vm/pull/420)
- Fixed cache access on the hooked VM (_deprecated_),
  PR [#434](https://github.com/ethereumjs/ethereumjs-vm/pull/434)

**Refactoring**

Following changes might be relevant for you if you are hotfixing/monkey-patching
on parts of the VM:

- Moved `bloom` to its own directory,
  PR [#429](https://github.com/ethereumjs/ethereumjs-vm/pull/429)
- Moved `opcodes`, `opFns` and `logTable` to `lib/vm`,
  PR [#425](https://github.com/ethereumjs/ethereumjs-vm/pull/425)
- Converted `Bloom` to `ES6` class,
  PR [#428](https://github.com/ethereumjs/ethereumjs-vm/pull/428)
- Converted `Cache` to `ES6` class, added unit tests,
  PR [427](https://github.com/ethereumjs/ethereumjs-vm/pull/427)

[2.6.0]: https://github.com/ethereumjs/ethereumjs-vm/compare/v2.5.1...v2.6.0

## [2.5.1] - 2019-01-19

### Features

- Added `memoryWordCount` to the `step` event object,
  PR [#405](https://github.com/ethereumjs/ethereumjs-vm/pull/405)

### Bug Fixes

- Fixed a bug which caused an overwrite of the passed state trie (`opts.state`)
  when instantiating the library with the `opts.activatePrecompiles` option,
  PR [#415](https://github.com/ethereumjs/ethereumjs-vm/pull/415)
- Fixed error handling in `runCode` (in case `loadContract` fails),
  PR [#408](https://github.com/ethereumjs/ethereumjs-vm/pull/408)
- Fixed a bug in the `StateManager.generateGenesis()` function,
  PR [#400](https://github.com/ethereumjs/ethereumjs-vm/pull/400)

### Tests

- Upgraded `ethereumjs-blockchain` and `level` for test runs,
  PR [#414](https://github.com/ethereumjs/ethereumjs-vm/pull/414)
- Fixed issue when running code coverage on PRs from forks,
  PR [#402](https://github.com/ethereumjs/ethereumjs-vm/pull/402)

[2.5.1]: https://github.com/ethereumjs/ethereumjs-vm/compare/v2.5.0...v2.5.1

## [2.5.0] - 2018-11-21

This is the first release of the VM with full support for all `Constantinople` EIPs. It further comes along with huge improvements on consensus conformity and introduces the `Beta` version of a new `StateManager` API.

### Constantinople Support

For running the VM with `Constantinople` hardfork rules, set the [option](https://github.com/ethereumjs/ethereumjs-vm/blob/master/docs/index.md#vm) in the `VM` constructor `opts.hardfork` to `constantinople`. Supported hardforks are `byzantium` and `constantinople`, `default` setting will stay on `byzantium` for now but this will change in a future release.

Changes related to Constantinople:

- EIP 1283 `SSTORE`, see PR [#367](https://github.com/ethereumjs/ethereumjs-vm/pull/367)
- EIP 1014 `CREATE2`, see PR [#329](https://github.com/ethereumjs/ethereumjs-vm/pull/329)
- EIP 1052 `EXTCODEHASH`, see PR [#324](https://github.com/ethereumjs/ethereumjs-vm/pull/324)
- Constantinople ready versions of [ethereumjs-block](https://github.com/ethereumjs/ethereumjs-block/releases/tag/v2.1.0) and [ethereumjs-blockchain](https://github.com/ethereumjs/ethereumjs-blockchain/releases/tag/v3.3.0) dependencies (difficulty bomb delay), see PRs [#371](https://github.com/ethereumjs/ethereumjs-vm/pull/371), [#325](https://github.com/ethereumjs/ethereumjs-vm/pull/325)

### Consensus Conformity

This release is making a huge leap forward regarding consensus conformity, and even if you are not interested in `Constantinople` support at all, you should upgrade just for this reason. Some context: we couldn't run blockchain tests for a long time on a steady basis due to performance constraints and when we re-triggered a test run after quite some time with PR [#341](https://github.com/ethereumjs/ethereumjs-vm/pull/341) the result was a bit depressing with over 300 failing tests. Thanks to joined efforts from the community and core team members we could bring this down far quicker than expected and this is the first release for a long time which practically comes with complete consensus conformity - with just three recently added tests failing (see `skipBroken` list in `tests/tester.js`) and otherwise passing all blockchain tests and all state tests for both `Constantinople` and `Byzantium` rules. 🏆 🏆 🏆

Consensus Conformity related changes:

- Reset `selfdestruct` on `REVERT`, see PR [#392](https://github.com/ethereumjs/ethereumjs-vm/pull/392)
- Undo `Bloom` filter changes from PR [#295](https://github.com/ethereumjs/ethereumjs-vm/pull/295), see PR [#384](https://github.com/ethereumjs/ethereumjs-vm/pull/384)
- Fixes broken `BLOCKHASH` opcode, see PR [#381](https://github.com/ethereumjs/ethereumjs-vm/pull/381)
- Fix failing blockchain test `GasLimitHigherThan2p63m1`, see PR [#380](https://github.com/ethereumjs/ethereumjs-vm/pull/380)
- Stop adding `account` to `cache` when checking if it is empty, see PR [#375](https://github.com/ethereumjs/ethereumjs-vm/pull/375)

### State Manager Interface

The `StateManager` (`lib/stateManager.js`) - providing a high-level interface to account and contract data from the underlying state trie structure - has been completely reworked and there is now a close-to-being finalized API (currently marked as `Beta`) coming with its own [documentation](https://github.com/ethereumjs/ethereumjs-vm/blob/master/docs/stateManager.md).

This comes along with larger refactoring work throughout more-or-less the whole code base and the `StateManager` now completely encapsulates the trie structure and the cache backend used, see issue [#268](https://github.com/ethereumjs/ethereumjs-vm/issues/268) and associated PRs for reference. This will make it much easier in the future to bring along an own state manager serving special needs (optimized for memory and performance, run on mobile,...) by e.g. using a different trie implementation, cache or underlying storage or database backend.

We plan to completely separate the currently still integrated state manager into its own repository in one of the next releases, this will then be a breaking `v3.0.0` release. Discussion around a finalized interface (we might e.g. drop all genesis-releated methods respectively methods implemented in the `DefaultStateManager`) is still ongoing and you are very much invited to jump in and articulate your needs, just take e.g. the issue mentioned above as an entry point.

Change related to the new `StateManager` interface:

- `StateManager` interface simplification, see PR [#388](https://github.com/ethereumjs/ethereumjs-vm/pull/388)
- Make `StateManager` cache and trie private, see PR [#385](https://github.com/ethereumjs/ethereumjs-vm/pull/385)
- Remove vm accesses to `StateManager` `trie` and `cache`, see PR [#376](https://github.com/ethereumjs/ethereumjs-vm/pull/376)
- Remove explicit direct cache interactions, see PR [#366](https://github.com/ethereumjs/ethereumjs-vm/pull/366)
- Remove contract specific commit, see PR [#335](https://github.com/ethereumjs/ethereumjs-vm/pull/335)
- Fixed incorrect references to `trie` in tests, see PR [#345](https://github.com/ethereumjs/ethereumjs-vm/pull/345)
- Added `StateManager` API documentation, see PR [#393](https://github.com/ethereumjs/ethereumjs-vm/pull/393)

### New Features

- New `emitFreeLogs` option, allowing any contract to emit an unlimited quantity of events without modifying the block gas limit (default: `false`) which can be used in debugging contexts, see PRs [#378](https://github.com/ethereumjs/ethereumjs-vm/pull/378), [#379](https://github.com/ethereumjs/ethereumjs-vm/pull/379)

### Testing and Documentation

Beyond the reintegrated blockchain tests there is now a separate test suite to test the API of the library, see `tests/api`. This should largely reduce the risk of introducing new bugs on the API level on future changes, generally ease the development process by being able to develop against the specific tests and also allows using the tests as a reference for examples on how to use the API.

On the documentation side the API documentation has also been consolidated and there is now a unified and auto-generated [API documentation](https://github.com/ethereumjs/ethereumjs-vm/blob/master/docs/index.md) (previously being manually edited (and too often forgotten) in `README`).

- Added API tests for `index.js`, `StateManager`, see PR [#364](https://github.com/ethereumjs/ethereumjs-vm/pull/364)
- Added API Tests for `runJit` and `fakeBlockchain`, see PR [#331](https://github.com/ethereumjs/ethereumjs-vm/pull/331)
- Added API tests for `runBlockchain`, see PR [#336](https://github.com/ethereumjs/ethereumjs-vm/pull/336)
- Added `runBlock` API tests, see PR [#360](https://github.com/ethereumjs/ethereumjs-vm/pull/360)
- Added `runTx` API tests, see PR [#352](https://github.com/ethereumjs/ethereumjs-vm/pull/352)
- Added API Tests for the `Bloom` module, see PR [#330](https://github.com/ethereumjs/ethereumjs-vm/pull/330)
- New consistent auto-generated [API documentation](https://github.com/ethereumjs/ethereumjs-vm/blob/master/docs/index.md), see PR [#377](https://github.com/ethereumjs/ethereumjs-vm/pull/377)
- Blockchain tests now run by default on CI, see PR [#374](https://github.com/ethereumjs/ethereumjs-vm/pull/374)
- Switched from `istanbul` to `nyc`, see PR [#334](https://github.com/ethereumjs/ethereumjs-vm/pull/334)
- Usage of `sealEngine` in blockchain tests, see PR [#373](https://github.com/ethereumjs/ethereumjs-vm/pull/373)
- New `tap-spec` option to get a formatted test run result summary, see [README](https://github.com/ethereumjs/ethereumjs-vm#running-tests-with-a-reporterformatter), see PR [#363](https://github.com/ethereumjs/ethereumjs-vm/pull/363)
- Updates/fixes on the JSDoc comments, see PRs [#362](https://github.com/ethereumjs/ethereumjs-vm/pull/362), [#361](https://github.com/ethereumjs/ethereumjs-vm/pull/361)

### Bug Fixes and Maintenance

Some bug fix and maintenance updates:

- Fix error handling in `fakeBlockChain`, see PR [#320](https://github.com/ethereumjs/ethereumjs-vm/pull/320)
- Update of `ethereumjs-util` to [v6.0.0](https://github.com/ethereumjs/ethereumjs-util/releases/tag/v6.0.0), see PR [#369](https://github.com/ethereumjs/ethereumjs-vm/pull/369)

### Thank You

Special thanks to:

- @mattdean-digicatapult for his indefatigable work on the new StateManager interface and for fixing a large portion of the failing blockchain tests
- @rmeissner for the work on Constantinople
- @vpulim for jumping in so quickly and doing a reliable `SSTORE` implementation within 4 days
- @s1na for the new API test suite

Beyond this release contains contributions from the following people:
@jwasinger, @Agusx1211, @HolgerD77, @danjm, @whymarrh, @seesemichaelj, @kn

Thank you all very much, and thanks @axic for keeping an ongoing eye on overall library quality!

[2.5.0]: https://github.com/ethereumjs/ethereumjs-vm/compare/v2.4.0...v2.5.0

## [2.4.0] - 2018-07-27

With the `2.4.x` release series we now start to gradually add `Constantinople` features with the
bitwise shifting instructions from [EIP 145](https://github.com/ethereum/EIPs/blob/master/EIPS/eip-145.md)
making the start being introduced in the `v2.4.0` release.

Since both the scope of the `Constantinople` hardfork as well as the state of at least some of the EIPs
to be included are not yet finalized, this is only meant for `EXPERIMENTAL` purposes, e.g. for developer
tools to give users early access and make themself familiar with dedicated features.

Once scope and EIPs from `Constantinople` are final we will target a `v2.5.0` release which will officially
introduce `Constantinople` support with all the changes bundled together.

Note that from this release on we also introduce new `chain` (default: `mainnet`) and `hardfork`
(default: `byzantium`) initialization parameters, which make use of our new [ethereumjs-common](https://github.com/ethereumjs/ethereumjs-common) library and in the future will allow
for parallel hardfork support from `Byzantium` onwards.

Since `hardfork` default might be changed or dropped in future releases, you might want to explicitly
set this to `byzantium` on your next update to avoid future unexpected behavior.

All the changes from this release:

**FEATURES/FUNCTIONALITY**

- Improved chain and fork support, see PR [#304](https://github.com/ethereumjs/ethereumjs-vm/pull/304)
- Support for the `Constantinople` bitwise shifiting instructions `SHL`, `SHR` and `SAR`, see PR [#251](https://github.com/ethereumjs/ethereumjs-vm/pull/251)
- New `newContract` event which can be used to do interrupting tasks on contract/address creation, see PR [#306](https://github.com/ethereumjs/ethereumjs-vm/pull/306)
- Alignment of behavior of bloom filter hashing to go along with mainnet compatible clients _BREAKING_, see PR [#295](https://github.com/ethereumjs/ethereumjs-vm/pull/295)

**UPDATES/TESTING**

- Usage of the latest `rustbn.js` API, see PR [#312](https://github.com/ethereumjs/ethereumjs-vm/pull/312)
- Some cleanup in precompile error handling, see PR [#318](https://github.com/ethereumjs/ethereumjs-vm/pull/318)
- Some cleanup for `StateManager`, see PR [#266](https://github.com/ethereumjs/ethereumjs-vm/pull/266)
- Renaming of `util.sha3` usages to `util.keccak256` and bump `ethereumjs-util` to `v5.2.0` (you should do to if you use `ethereumjs-util`)
- Parallel testing of the`Byzantium` and `Constantinople` state tests, see PR [#317](https://github.com/ethereumjs/ethereumjs-vm/pull/317)
- For lower build times our CI configuration now runs solely on `CircleCI` and support for `Travis` have been dropped, see PR [#316](https://github.com/ethereumjs/ethereumjs-vm/pull/316)

**BUG FIXES**

- Programmatic runtime errors in the VM execution context (within an opcode) are no longer absorbed and displayed as a VMError but explicitly thrown, allowing for easier discovery of implementation bugs, see PR [#307](https://github.com/ethereumjs/ethereumjs-vm/pull/307)
- Fix of the `Bloom.check()` method not working properly, see PR [#311](https://github.com/ethereumjs/ethereumjs-vm/pull/311)
- Fix a bug when `REVERT` is used within a `CREATE` context, see PR [#297](https://github.com/ethereumjs/ethereumjs-vm/pull/297)
- Fix a bug in `FakeBlockChain` error handing, see PR [#320](https://github.com/ethereumjs/ethereumjs-vm/pull/320)

[2.4.0]: https://github.com/ethereumjs/ethereumjs-vm/compare/v2.3.5...v2.4.0

## [2.3.5] - 2018-04-25

- Fixed `BYTE` opcode return value bug, PR [#293](https://github.com/ethereumjs/ethereumjs-vm/pull/293)
- Clean up touched-accounts management in `StateManager`, PR [#287](https://github.com/ethereumjs/ethereumjs-vm/pull/287)
- New `stateManager.copy()` function, PR [#276](https://github.com/ethereumjs/ethereumjs-vm/pull/276)
- Updated Circle CI configuration to 2.0 format, PR [#292](https://github.com/ethereumjs/ethereumjs-vm/pull/292)

[2.3.5]: https://github.com/ethereumjs/ethereumjs-vm/compare/v2.3.4...v2.3.5

## [2.3.4] - 2018-04-06

- Support of external statemanager in VM constructor (experimental), PR [#264](https://github.com/ethereumjs/ethereumjs-vm/pull/264)
- `ES5` distribution on npm for better toolchain compatibility, PR [#281](https://github.com/ethereumjs/ethereumjs-vm/pull/281)
- `allowUnlimitedContractSize` VM option for debugging purposes, PR [#282](https://github.com/ethereumjs/ethereumjs-vm/pull/282)
- Added `gasRefund` to transaction results, PR [#284](https://github.com/ethereumjs/ethereumjs-vm/pull/284)
- Test coverage / coveralls support for the library, PR [#270](https://github.com/ethereumjs/ethereumjs-vm/pull/270)
- Properly calculate totalgas for large return values, PR [#275](https://github.com/ethereumjs/ethereumjs-vm/pull/275)
- Improve iterateVm check output after step hook, PR [#279](https://github.com/ethereumjs/ethereumjs-vm/pull/279)

[2.3.4]: https://github.com/ethereumjs/ethereumjs-vm/compare/v2.3.3...v2.3.4

## [2.3.3] - 2018-02-02

- Reworked memory expansion/access for opcodes, PR [#174](https://github.com/ethereumjs/ethereumjs-vm/pull/174) (fixes consensus bugs on
  large numbers >= 53 bit for opcodes using memory location)
- Keep stack items as bn.js instances (arithmetic performance increases), PRs [#159](https://github.com/ethereumjs/ethereumjs-vm/pull/159), [#254](https://github.com/ethereumjs/ethereumjs-vm/pull/254) and [#256](https://github.com/ethereumjs/ethereumjs-vm/pull/256)
- More consistent VM error handling, PR [#219](https://github.com/ethereumjs/ethereumjs-vm/pull/219)
- Validate stack items after operations, PR [#222](https://github.com/ethereumjs/ethereumjs-vm/pull/222)
- Updated `ethereumjs-util` dependency from `4.5.0` to `5.1.x`, PR [#241](https://github.com/ethereumjs/ethereumjs-vm/pull/241)
- Fixed child contract deletion bug, PR [#246](https://github.com/ethereumjs/ethereumjs-vm/pull/246)
- Fixed a bug associated with direct stack usage, PR [#240](https://github.com/ethereumjs/ethereumjs-vm/pull/240)
- Fix error on large return fees, PR [#235](https://github.com/ethereumjs/ethereumjs-vm/pull/235)
- Various bug fixes

[2.3.3]: https://github.com/ethereumjs/ethereumjs-vm/compare/v2.3.2...v2.3.3

## [2.3.2] - 2017-10-29

- Better handling of `rustbn.js` exceptions
- Fake (default if non-provided) blockchain fixes
- Testing improvements (separate skip lists)
- Minor optimizations and bug fixes

[2.3.2]: https://github.com/ethereumjs/ethereumjs-vm/compare/v2.3.1...v2.3.2

## [2.3.1] - 2017-10-11

- `Byzantium` compatible
- New opcodes `REVERT`, `RETURNDATA` and `STATICCALL`
- Precompiles for curve operations and bigint mod exp
- Transaction return data in receipts
- For detailed list of changes see PR [#161](https://github.com/ethereumjs/ethereumjs-vm/pull/161)
- For a `Spurious Dragon`/`EIP 150` compatible version of this library install latest version of `2.2.x`

[2.3.1]: https://github.com/ethereumjs/ethereumjs-vm/compare/v2.2.2...v2.3.1

## [2.3.0] - Version Skipped due to faulty npm release

## [2.2.2] - 2017-09-19

- Fixed [JS number issues](https://github.com/ethereumjs/ethereumjs-vm/pull/168)
  and [certain edge cases](https://github.com/ethereumjs/ethereumjs-vm/pull/188)
- Fixed various smaller bugs and improved code consistency
- Some VM speedups
- Testing improvements
- Narrowed down dependencies for library not to break after Byzantium release

[2.2.2]: https://github.com/ethereumjs/ethereumjs-vm/compare/v2.2.1...v2.2.2

## [2.2.1] - 2017-08-04

- Fixed bug prevent the library to be used in the browser

[2.2.1]: https://github.com/ethereumjs/ethereumjs-vm/compare/v2.2.0...v2.2.1

## [2.2.0] - 2017-07-28

- `Spurious Dragon` & `EIP 150` compatible
- Detailed list of changes in pull requests [#147](https://github.com/ethereumjs/ethereumjs-vm/pull/147) and [#143](https://github.com/ethereumjs/ethereumjs-vm/pull/143)
- Removed `enableHomestead` option when creating a [ new VM object](https://github.com/ethereumjs/ethereumjs-vm#new-vmstatetrie-blockchain) (pre-Homestead fork rules not supported any more)

[2.2.0]: https://github.com/ethereumjs/ethereumjs-vm/compare/v2.1.0...v2.2.0

## [2.1.0] - 2017-06-28

- Homestead compatible
- update state test runner for General State Tests

[2.1.0]: https://github.com/ethereumjs/ethereumjs-vm/compare/v2.0.1...v2.1.0

## Older releases:

- [2.0.1](https://github.com/ethereumjs/ethereumjs-vm/compare/v2.0.0...v2.0.1) - 2016-10-31
- [2.0.0](https://github.com/ethereumjs/ethereumjs-vm/compare/v1.4.0...v2.0.0) - 2016-09-26
- [1.4.0](https://github.com/ethereumjs/ethereumjs-vm/compare/v1.3.0...v1.4.0) - 2016-05-20
- [1.3.0](https://github.com/ethereumjs/ethereumjs-vm/compare/v1.2.2...v1.3.0) - 2016-04-02
- [1.2.2](https://github.com/ethereumjs/ethereumjs-vm/compare/v1.2.1...v1.2.2) - 2016-03-31
- [1.2.1](https://github.com/ethereumjs/ethereumjs-vm/compare/v1.2.0...v1.2.1) - 2016-03-03
- [1.2.0](https://github.com/ethereumjs/ethereumjs-vm/compare/v1.1.0...v1.2.0) - 2016-02-27
- [1.1.0](https://github.com/ethereumjs/ethereumjs-vm/compare/v1.0.4...v1.1.0) - 2016-01-09
- [1.0.4](https://github.com/ethereumjs/ethereumjs-vm/compare/v1.0.3...v1.0.4) - 2015-12-18
- [1.0.3](https://github.com/ethereumjs/ethereumjs-vm/compare/v1.0.0...v1.0.3) - 2015-11-27
- 1.0.0 - 2015-10-06<|MERGE_RESOLUTION|>--- conflicted
+++ resolved
@@ -6,8 +6,6 @@
 (modification: no type change headlines) and this project adheres to
 [Semantic Versioning](http://semver.org/spec/v2.0.0.html).
 
-<<<<<<< HEAD
-=======
 
 ## [3.0.0] - 2019-03-29
 
@@ -98,7 +96,6 @@
 
 [3.0.0]: https://github.com/ethereumjs/ethereumjs-vm/compare/v2.6.0...v3.0.0
 
->>>>>>> 068db32f
 ## [2.6.0] - 2019-02-07
 
 **Petersburg Support**
