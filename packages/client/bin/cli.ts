#!/usr/bin/env node

import { homedir } from 'os'
import path from 'path'
import readline from 'readline'
import { randomBytes } from 'crypto'
import { ensureDirSync, readFileSync, removeSync } from 'fs-extra'
import { Server as RPCServer } from 'jayson/promise'
import Common, { Chain, Hardfork } from '@ethereumjs/common'
import { _getInitializedChains } from '@ethereumjs/common/dist/chains'
import { Address, toBuffer } from 'ethereumjs-util'
import { parseMultiaddrs, parseGenesisState, parseCustomParams, inspectParams } from '../lib/util'
import EthereumClient from '../lib/client'
import { Config } from '../lib/config'
import { Logger } from '../lib/logging'
import { RPCManager } from '../lib/rpc'
import * as modules from '../lib/rpc/modules'
import { Event } from '../lib/types'
import type { Chain as IChain, GenesisState } from '@ethereumjs/common/dist/types'
const level = require('level')

const networks = Object.entries(_getInitializedChains().names)

const args = require('yargs')
  .options({
    network: {
      describe: `Network`,
      choices: networks.map((n) => n[1]),
      default: 'mainnet',
    },
    'network-id': {
      describe: `Network ID`,
      choices: networks.map((n) => parseInt(n[0])),
      default: undefined,
    },
    syncmode: {
      describe: 'Blockchain sync mode (light sync experimental)',
      choices: ['light', 'full'],
      default: Config.SYNCMODE_DEFAULT,
    },
    lightserv: {
      describe: 'Serve light peer requests',
      boolean: true,
      default: Config.LIGHTSERV_DEFAULT,
    },
    datadir: {
      describe: 'Data directory for the blockchain',
      default: `${homedir()}/Library/Ethereum/ethereumjs`,
    },
    customChain: {
      describe: 'Path to custom chain parameters json file (@ethereumjs/common format)',
      coerce: path.resolve,
    },
    customGenesisState: {
      describe: 'Path to custom genesis state json file (@ethereumjs/common format)',
      coerce: path.resolve,
    },
    gethGenesis: {
      describe: 'Import a geth genesis file for running a custom network',
      coerce: path.resolve,
    },
    transports: {
      describe: 'Network transports',
      default: Config.TRANSPORTS_DEFAULT,
      array: true,
    },
    bootnodes: {
      describe: 'Network bootnodes',
      array: true,
    },
    port: {
      describe: 'RLPx listening port',
      default: Config.PORT_DEFAULT,
    },
    multiaddrs: {
      describe: 'Network multiaddrs',
      array: true,
    },
    rpc: {
      describe: 'Enable the JSON-RPC server',
      boolean: true,
      default: Config.RPC_DEFAULT,
    },
    rpcport: {
      describe: 'HTTP-RPC server listening port',
      number: true,
      default: Config.RPCPORT_DEFAULT,
    },
    rpcaddr: {
      describe: 'HTTP-RPC server listening interface',
      default: Config.RPCADDR_DEFAULT,
    },
    rpcEngine: {
      describe: 'Enable merge Engine API RPC endpoints',
      boolean: true,
      default: Config.RPC_ENGINE_DEFAULT,
    },
    helprpc: {
      describe: 'Display the JSON RPC help with a list of all RPC methods implemented (and exit)',
      boolean: true,
    },
    loglevel: {
      describe: 'Logging verbosity',
      choices: ['error', 'warn', 'info', 'debug'],
      default: Config.LOGLEVEL_DEFAULT,
    },
    rpcDebug: {
<<<<<<< HEAD
      describe: 'Additionally log complete RPC calls on log level debug',
=======
      describe: 'Additionally log complete RPC calls on log level debug (i.e. --loglevel=debug)',
>>>>>>> ab31013d
      boolean: true,
      default: Config.RPCDEBUG_DEFAULT,
    },
    maxPerRequest: {
      describe: 'Max items per block or header request',
      number: true,
      default: Config.MAXPERREQUEST_DEFAULT,
    },
    minPeers: {
      describe: 'Peers needed before syncing',
      number: true,
      default: Config.MINPEERS_DEFAULT,
    },
    maxPeers: {
      describe: 'Maximum peers to sync with',
      number: true,
      default: Config.MAXPEERS_DEFAULT,
    },
    dnsAddr: {
      describe: 'IPv4 address of DNS server to use when acquiring peer discovery targets',
      string: true,
      default: Config.DNSADDR_DEFAULT,
    },
    dnsNetworks: {
      describe: 'EIP-1459 ENR tree urls to query for peer discovery targets',
      array: true,
    },
    debugCode: {
      describe: 'Generate code for local debugging (internal usage mostly)',
      boolean: true,
      default: Config.DEBUGCODE_DEFAULT,
    },
    discDns: {
      describe: 'Query EIP-1459 DNS TXT records for peer discovery',
      boolean: true,
    },
    discV4: {
      describe: 'Use v4 ("findneighbour" node requests) for peer discovery',
      boolean: true,
    },
    mine: {
      describe: 'Enable private custom network mining (beta)',
      boolean: true,
      default: false,
    },
    unlock: {
      describe:
        'Comma separated list of accounts to unlock - currently only the first account is used (for sealing PoA blocks and as the default coinbase). Beta, you will be promped for a 0x-prefixed private key until keystore functionality is added - FOR YOUR SAFETY PLEASE DO NOT USE ANY ACCOUNTS HOLDING SUBSTANTIAL AMOUNTS OF ETH',
      array: true,
    },
    dev: {
      describe: 'Start an ephemeral PoA blockchain with a single miner and prefunded accounts',
      choices: [undefined, false, true, 'poa', 'pow'],
    },
    minerCoinbase: {
      describe:
        'Address for mining rewards (etherbase). If not provided, defaults to the primary account',
      string: true,
    },
  })
  .locale('en_EN').argv

let logger: Logger | null = null

/**
 * Initializes and starts a Node and reacts on the
 * main client lifecycle events
 *
 * @param config
 */
async function runNode(config: Config) {
  const chainDataDir = config.getChainDataDirectory()
  ensureDirSync(chainDataDir)
  const stateDataDir = config.getStateDataDirectory()
  ensureDirSync(stateDataDir)

  config.logger.info(`Data directory: ${config.datadir}`)

  config.logger.info('Initializing Ethereumjs client...')
  if (config.lightserv) {
    config.logger.info(`Serving light peer requests`)
  }
  const client = new EthereumClient({
    config,
    chainDB: level(chainDataDir),
    stateDB: level(stateDataDir),
  })
  client.config.events.on(Event.SERVER_ERROR, (err) => config.logger.error(err))
  client.config.events.on(Event.SERVER_LISTENING, (details) => {
    config.logger.info(`Listener up transport=${details.transport} url=${details.url}`)
  })
  config.events.on(Event.SYNC_SYNCHRONIZED, (height) => {
    client.config.logger.info(`Synchronized blockchain at height ${height}`)
  })
  config.logger.info(`Connecting to network: ${config.chainCommon.chainName()}`)
  await client.open()
  config.logger.info('Synchronizing blockchain...')
  await client.start()

  return client
}

function runRpcServer(client: EthereumClient, config: Config) {
  const { rpcport, rpcaddr } = config
  const manager = new RPCManager(client, config)
  const server = new RPCServer(manager.getMethods())
  config.logger.info(`RPC HTTP endpoint opened: http://${rpcaddr}:${rpcport}`)
  server.http().listen(rpcport)

  server.on('request', (request) => {
    let msg = ''
    if (config.rpcDebug) {
      msg += `${request.method} called with params:\n${inspectParams(request.params)}`
    } else {
      msg += `${request.method} called with params: ${inspectParams(request.params, 125)}`
    }
    config.logger.debug(msg)
  })
  server.on('response', (request, response) => {
    let msg = ''
    if (config.rpcDebug) {
      msg = `${request.method} responded with:\n${inspectParams(response)}`
    } else {
      msg = `${request.method} responded with: `
      if (response.result) {
        msg += inspectParams(response, 125)
      }
      if (response.error) {
        msg += `error: ${response.error.message}`
      }
    }
    config.logger.debug(msg)
  })

  return server
}

/**
 * Main entry point to start a client
 */
async function run() {
  if (args.helprpc) {
    // Display RPC help and exit
    console.log('-'.repeat(27))
    console.log('JSON-RPC: Supported Methods')
    console.log('-'.repeat(27))
    console.log()
    modules.list.forEach((modName: string) => {
      console.log(`${modName}:`)
      RPCManager.getMethodNames((modules as any)[modName]).forEach((methodName: string) => {
        console.log(`-> ${modName.toLowerCase()}_${methodName}`)
      })
      console.log()
    })
    console.log()
    process.exit()
  }

  // give network id precedence over network name
  const chain = args.networkId ?? args.network ?? Chain.Mainnet

  // configure accounts for mining and prefunding in a local devnet
  const accounts: [address: Address, privateKey: Buffer][] = []
  if (args.unlock) {
    const rl = readline.createInterface({
      input: process.stdin,
      output: process.stdout,
    })

    // Hide key input
    ;(rl as any).input.on('keypress', function () {
      // get the number of characters entered so far:
      const len = (rl as any).line.length
      // move cursor back to the beginning of the input:
      readline.moveCursor((rl as any).output, -len, 0)
      // clear everything to the right of the cursor:
      readline.clearLine((rl as any).output, 1)
      // replace the original input with asterisks:
      for (let i = 0; i < len; i++) {
        // eslint-disable-next-line no-extra-semi
        ;(rl as any).output.write('*')
      }
    })

    const question = (text: string) => {
      return new Promise<string>((resolve) => {
        rl.question(text, resolve)
      })
    }

    try {
      for (const addressString of args.unlock) {
        const address = Address.fromString(addressString)
        const inputKey = await question(
          `Please enter the 0x-prefixed private key to unlock ${address}:\n`
        )
        ;(rl as any).history = (rl as any).history.slice(1)
        const privKey = toBuffer(inputKey)
        const derivedAddress = Address.fromPrivateKey(privKey)
        if (address.equals(derivedAddress)) {
          accounts.push([address, privKey])
        } else {
          console.error(
            `Private key does not match for ${address} (address derived: ${derivedAddress})`
          )
          process.exit()
        }
      }
    } catch (e: any) {
      console.error(`Encountered error unlocking account:\n${e.message}`)
      process.exit()
    }
    rl.close()
  }

  let common = new Common({ chain, hardfork: Hardfork.Chainstart })

  if (args.dev) {
    args.discDns = false
    if (accounts.length === 0) {
      // If generating new keys delete old chain data to prevent genesis block mismatch
      removeSync(`${args.datadir}/devnet`)
      // Create new account
      const privKey = randomBytes(32)
      const address = Address.fromPrivateKey(privKey)
      accounts.push([address, privKey])
      console.log('='.repeat(50))
      console.log('Account generated for mining blocks:')
      console.log(`Address: ${address}`)
      console.log(`Private key: 0x${privKey.toString('hex')}`)
      console.log('WARNING: Do not use this account for mainnet funds')
      console.log('='.repeat(50))
    }

    const prefundAddress = accounts[0][0].toString().slice(2)
    const consensusConfig =
      args.dev === 'pow'
        ? { ethash: true }
        : {
            clique: {
              period: 10,
              epoch: 30000,
            },
          }
    const defaultChainData = {
      config: {
        chainId: 123456,
        homesteadBlock: 0,
        eip150Block: 0,
        eip150Hash: '0x0000000000000000000000000000000000000000000000000000000000000000',
        eip155Block: 0,
        eip158Block: 0,
        byzantiumBlock: 0,
        constantinopleBlock: 0,
        petersburgBlock: 0,
        istanbulBlock: 0,
        berlinBlock: 0,
        londonBlock: 0,
        ...consensusConfig,
      },
      nonce: '0x0',
      timestamp: '0x614b3731',
      gasLimit: '0x47b760',
      difficulty: '0x1',
      mixHash: '0x0000000000000000000000000000000000000000000000000000000000000000',
      coinbase: '0x0000000000000000000000000000000000000000',
      number: '0x0',
      gasUsed: '0x0',
      parentHash: '0x0000000000000000000000000000000000000000000000000000000000000000',
      baseFeePerGas: 7,
    }
    const extraData = '0x' + '0'.repeat(64) + prefundAddress + '0'.repeat(130)
    const chainData = {
      ...defaultChainData,
      extraData,
      alloc: { [prefundAddress]: { balance: '0x10000000000000000000' } },
    }
    const chainParams = await parseCustomParams(chainData, 'devnet')
    const genesisState = await parseGenesisState(chainData)
    const customChainParams: [IChain, GenesisState][] = [[chainParams, genesisState]]
    common = new Common({
      chain: 'devnet',
      customChains: customChainParams,
      hardfork: Hardfork.London,
    })
  }

  // configure common based on args given
  if (
    (args.customChainParams || args.customGenesisState || args.gethGenesis) &&
    (!(args.network === 'mainnet') || args.networkId)
  ) {
    console.error('cannot specify both custom chain parameters and preset network ID')
    process.exit()
  }
  // Use custom chain parameters file if specified
  if (args.customChain) {
    if (!args.customGenesisState) {
      console.error('cannot have custom chain parameters without genesis state')
      process.exit()
    }
    try {
      const customChainParams = JSON.parse(readFileSync(args.customChain, 'utf-8'))
      const genesisState = JSON.parse(readFileSync(args.customGenesisState, 'utf-8'))
      common = new Common({
        chain: customChainParams.name,
        customChains: [[customChainParams, genesisState]],
      })
    } catch (err: any) {
      console.error(`invalid chain parameters: ${err.message}`)
      process.exit()
    }
  } else if (args.gethGenesis) {
    // Use geth genesis parameters file if specified
    const genesisFile = JSON.parse(readFileSync(args.gethGenesis, 'utf-8'))
    const chainName = path.parse(args.gethGenesis).base.split('.')[0]
    if (chainName.includes('merge')) {
      // Temporary: remove merge interop datadir for clean runs
      removeSync(`${args.datadir ?? Config.DATADIR_DEFAULT}/${chainName}`)
    }
    const genesisParams = await parseCustomParams(genesisFile, chainName)
    const genesisState = genesisFile.alloc ? await parseGenesisState(genesisFile) : {}
    common = new Common({
      chain: genesisParams.name,
      customChains: [[genesisParams, genesisState]],
    })
  }

  if (args.mine && accounts.length === 0) {
    console.error(
      'Please provide an account to mine blocks with `--unlock [address]` or use `--dev` to generate'
    )
    process.exit()
  }

  const datadir = args.datadir ?? Config.DATADIR_DEFAULT
  const configDirectory = `${datadir}/${common.chainName()}/config`
  ensureDirSync(configDirectory)
  const key = await Config.getClientKey(datadir, common)
  const config = new Config({
    common,
    syncmode: args.syncmode,
    lightserv: args.lightserv,
    datadir,
    key,
    transports: args.transports,
    bootnodes: args.bootnodes ? parseMultiaddrs(args.bootnodes) : undefined,
    port: args.port,
    multiaddrs: args.multiaddrs ? parseMultiaddrs(args.multiaddrs) : undefined,
    rpc: args.rpc,
    rpcport: args.rpcport,
    rpcaddr: args.rpcaddr,
    rpcEngine: args.rpcEngine,
    loglevel: args.loglevel,
    rpcDebug: args.rpcDebug,
    maxPerRequest: args.maxPerRequest,
    minPeers: args.minPeers,
    maxPeers: args.maxPeers,
    dnsAddr: args.dnsAddr,
    dnsNetworks: args.dnsNetworks,
    debugCode: args.debugCode,
    discDns: args.discDns,
    discV4: args.discV4,
    mine: args.mine || args.dev,
    accounts,
    minerCoinbase: args.minerCoinbase,
  })
  logger = config.logger
  config.events.setMaxListeners(50)

  const client = await runNode(config)
  const server = config.rpc ? runRpcServer(client, config) : null

  process.on('SIGINT', async () => {
    config.logger.info('Caught interrupt signal. Shutting down...')
    if (server) server.http().close()
    await client.stop()
    config.logger.info('Exiting.')
    process.exit()
  })
}

run().catch((err) => logger?.error(err) ?? console.error(err))<|MERGE_RESOLUTION|>--- conflicted
+++ resolved
@@ -105,11 +105,7 @@
       default: Config.LOGLEVEL_DEFAULT,
     },
     rpcDebug: {
-<<<<<<< HEAD
-      describe: 'Additionally log complete RPC calls on log level debug',
-=======
       describe: 'Additionally log complete RPC calls on log level debug (i.e. --loglevel=debug)',
->>>>>>> ab31013d
       boolean: true,
       default: Config.RPCDEBUG_DEFAULT,
     },
