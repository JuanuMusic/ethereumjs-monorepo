--- conflicted
+++ resolved
@@ -222,10 +222,6 @@
       return false
     }
     const peer = this.peer()
-<<<<<<< HEAD
-
-=======
->>>>>>> c008e8eb
     if (peer) {
       peer.idle = false
       this.in.remove()
