<<<<<<< HEAD
import { Block } from '@ethereumjs/block'
=======
>>>>>>> 18044c29
import { Hardfork } from '@ethereumjs/common'
import VM from '@ethereumjs/vm'
import { DefaultStateManager } from '@ethereumjs/vm/dist/state'
import { SecureTrie as Trie } from 'merkle-patricia-tree'
<<<<<<< HEAD
import { Execution, ExecutionOptions } from './execution'
=======
>>>>>>> 18044c29
import { short } from '../../util'
import { debugCodeReplayBlock } from '../../util/debug'
import { Event } from '../../types'
import { Execution, ExecutionOptions } from './execution'
import type { Block } from '@ethereumjs/block'

export class VMExecution extends Execution {
  public vm: VM
  public hardfork: string = ''

  public syncing = false
  private vmPromise?: Promise<number | undefined>

  private NUM_BLOCKS_PER_ITERATION = 50

  /**
   * Create new VM excution module
   */
  constructor(options: ExecutionOptions) {
    super(options)

    if (!this.config.vm) {
      const trie = new Trie(this.stateDB)

      const stateManager = new DefaultStateManager({
        common: this.config.execCommon,
        trie,
      })

      this.vm = new VM({
        common: this.config.execCommon,
        blockchain: this.chain.blockchain,
        stateManager,
      })
    } else {
      this.vm = this.config.vm
      ;(this.vm as any).blockchain = this.chain.blockchain
    }
  }

  /**
   * Initializes VM execution. Must be called before run() is called
   */
  async open(): Promise<void> {
    const headBlock = await this.vm.blockchain.getIteratorHead()
    const { number } = headBlock.header
    const td = await this.vm.blockchain.getTotalDifficulty(headBlock.header.hash())
    this.config.execCommon.setHardforkByBlockNumber(number, td)
    this.hardfork = this.config.execCommon.hardfork()
    this.config.logger.info(`Initializing VM execution hardfork=${this.hardfork}`)
    await this.vm.stateManager.generateCanonicalGenesis()
  }

  /**
   * Runs the VM execution
   *
   * @returns number of blocks executed
   */
  async run(): Promise<number> {
    if (this.running || !this.syncing) {
      return 0
    }
    this.running = true

    let txCounter = 0
    let numExecuted: number | undefined

    const blockchain = this.vm.blockchain
    let startHeadBlock = await this.vm.blockchain.getIteratorHead()
    let canonicalHead = await this.vm.blockchain.getLatestBlock()

    let headBlock: Block | undefined
    let parentState: Buffer | undefined
    let errorBlock: Block | undefined
    while (
      (numExecuted === undefined || numExecuted === this.NUM_BLOCKS_PER_ITERATION) &&
      !startHeadBlock.hash().equals(canonicalHead.hash()) &&
      this.syncing
    ) {
      headBlock = undefined
      parentState = undefined
      errorBlock = undefined

      this.vmPromise = blockchain.iterator(
        'vm',
        async (block: Block, reorg: boolean) => {
          if (errorBlock) {
            return
          }
          // determine starting state for block run
          // if we are just starting or if a chain re-org has happened
          if (!headBlock || reorg) {
            const parentBlock = await blockchain.getBlock(block.header.parentHash)
            parentState = parentBlock.header.stateRoot
<<<<<<< HEAD
            if (headBlock) {
              parentState = headBlock.header.stateRoot
            }
=======
>>>>>>> 18044c29
          }
          // run block, update head if valid
          try {
            const { number } = block.header
            const td = await blockchain.getTotalDifficulty(block.header.parentHash)

            const hardfork = this.config.execCommon.getHardforkByBlockNumber(number, td)
            if (hardfork !== this.hardfork) {
              const hash = short(block.hash())
              this.config.logger.info(
                `Execution hardfork switch on block number=${number} hash=${hash} old=${this.hardfork} new=${hardfork}`
              )
              this.hardfork = this.config.execCommon.setHardforkByBlockNumber(number, td)
            }
            // Block validation is redundant here and leads to consistency problems
            // on PoA clique along blockchain-including validation checks
            // (signer states might have moved on when sync is ahead)
            await this.vm.runBlock({ block, root: parentState, skipBlockValidation: true })
            txCounter += block.transactions.length
            // set as new head block
            headBlock = block
          } catch (error: any) {
            // TODO: determine if there is a way to differentiate between the cases
            // a) a bad block is served by a bad peer -> delete the block and restart sync
            //    sync from parent block
            // b) there is a consensus error in the VM -> stop execution until the
            //    consensus error is fixed
            //
            // For now only option b) is implemented, atm this is a very likely case
            // and the implemented behavior helps on debugging.
            // Option a) would likely need some block comparison of the same blocks
            // received by different peer to decide on bad blocks
            // (minimal solution: receive block from 3 peers and take block if there is
            // is equally served from at least 2 peers)
            /*try {
            // remove invalid block
              await blockchain!.delBlock(block.header.hash())
            } catch (error: any) {
              this.config.logger.error(
                `Error deleting block number=${blockNumber} hash=${hash} on failed execution`
              )
            }
            this.config.logger.warn(
              `Deleted block number=${blockNumber} hash=${hash} on failed execution`
            )

            const hardfork = this.config.execCommon.getHardforkByBlockNumber(blockNumber)
            if (hardfork !== this.hardfork) {
              this.config.logger.warn(
                `Set back hardfork along block deletion number=${blockNumber} hash=${hash} old=${this.hardfork} new=${hardfork}`
              )
              this.config.execCommon.setHardforkByBlockNumber(blockNumber, td)
            }*/
            // Option a): set iterator head to the parent block so that an
            // error can repeatedly processed for debugging
            const { number } = block.header
            const hash = short(block.hash())
            this.config.logger.warn(
              `Execution of block number=${number} hash=${hash} hardfork=${this.hardfork} failed:\n${error}`
            )
            if (this.config.debugCode) {
              await debugCodeReplayBlock(this, block)
            }
            this.config.events.emit(Event.SYNC_EXECUTION_VM_ERROR, error)
            errorBlock = block
          }
        },
        this.NUM_BLOCKS_PER_ITERATION
      )
      numExecuted = (await this.vmPromise) as number

      if (errorBlock) {
        await this.chain.blockchain.setIteratorHead('vm', (errorBlock as Block).header.parentHash)
        return 0
      }

      const endHeadBlock = await this.vm.blockchain.getHead()
      if (numExecuted > 0) {
        const firstNumber = startHeadBlock.header.number.toNumber()
        const firstHash = short(startHeadBlock.hash())
        const lastNumber = endHeadBlock.header.number.toNumber()
        const lastHash = short(endHeadBlock.hash())
        const baseFeeAdd = this.config.execCommon.gteHardfork(Hardfork.London)
          ? `baseFee=${endHeadBlock.header.baseFeePerGas} `
          : ''
        this.config.logger.info(
          `Executed blocks count=${numExecuted} first=${firstNumber} hash=${firstHash} td=${this.chain.blocks.td} ${baseFeeAdd}hardfork=${this.hardfork} last=${lastNumber} hash=${lastHash} with txs=${txCounter}`
        )
      } else {
        this.config.logger.warn(
          `No blocks executed past chain head hash=${short(endHeadBlock.hash())} number=${
            endHeadBlock.header.number
          }`
        )
      }
      startHeadBlock = endHeadBlock
      canonicalHead = await this.vm.blockchain.getLatestBlock()
    }
    this.running = false
    return numExecuted as number
  }

  /**
   * Stop VM execution. Returns a promise that resolves once its stopped.
   * @returns {Promise}
   */
  async stop(): Promise<boolean> {
    if (this.vmPromise) {
      // ensure that we wait that the VM finishes executing the block (and flushing the trie cache)
      await this.vmPromise
    }
    await this.stateDB?.close()
    await super.stop()
    return true
  }
}<|MERGE_RESOLUTION|>--- conflicted
+++ resolved
@@ -1,15 +1,7 @@
-<<<<<<< HEAD
-import { Block } from '@ethereumjs/block'
-=======
->>>>>>> 18044c29
 import { Hardfork } from '@ethereumjs/common'
 import VM from '@ethereumjs/vm'
 import { DefaultStateManager } from '@ethereumjs/vm/dist/state'
 import { SecureTrie as Trie } from 'merkle-patricia-tree'
-<<<<<<< HEAD
-import { Execution, ExecutionOptions } from './execution'
-=======
->>>>>>> 18044c29
 import { short } from '../../util'
 import { debugCodeReplayBlock } from '../../util/debug'
 import { Event } from '../../types'
@@ -104,12 +96,6 @@
           if (!headBlock || reorg) {
             const parentBlock = await blockchain.getBlock(block.header.parentHash)
             parentState = parentBlock.header.stateRoot
-<<<<<<< HEAD
-            if (headBlock) {
-              parentState = headBlock.header.stateRoot
-            }
-=======
->>>>>>> 18044c29
           }
           // run block, update head if valid
           try {
