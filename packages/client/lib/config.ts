--- conflicted
+++ resolved
@@ -120,11 +120,7 @@
   loglevel?: string
 
   /**
-<<<<<<< HEAD
-   * Additionally log complete RPC calls on log level debug
-=======
    * Additionally log complete RPC calls on log level debug (i.e. --loglevel=debug)
->>>>>>> ab31013d
    */
   rpcDebug?: boolean
 
