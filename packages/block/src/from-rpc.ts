--- conflicted
+++ resolved
@@ -1,5 +1,4 @@
 import { Transaction, TxData, Address } from '@ethereumjs/tx'
-import Common from '@ethereumjs/common'
 import { toBuffer, setLengthLeft } from 'ethereumjs-util'
 import { Block, BlockOptions } from './index'
 
@@ -34,24 +33,13 @@
       const fromAddress = new Address(toBuffer(txParams.from))
       delete txParams.from
 
-<<<<<<< HEAD
-      // get common based on block's number
-      // since hardfork param may not be set
-      // (see TODO in block.constructor)
       const blockNumber = parseInt(block.header.number.toString('hex'), 16)
-      const chainId = (<any>block)._common.chainId()
-      const common = Common.forBlockNumber(chainId, blockNumber)
-
+      const common = (<any>block)._common.setHardforkForBlockNumber(blockNumber)
       const tx = Transaction.fromTxData(txParams as TxData, common)
 
       const fakeTx = Object.create(tx)
       // override getSenderAddress
       fakeTx.getSenderAddress = () => {
-=======
-      const tx = new FakeTransaction(txParams, options as TransactionOptions)
-      tx.from = fromAddress
-      tx.getSenderAddress = function () {
->>>>>>> d246b2b2
         return fromAddress
       }
       // override hash
