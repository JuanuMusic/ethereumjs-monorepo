--- conflicted
+++ resolved
@@ -492,7 +492,6 @@
     t.ok(contractValue.equals(expect), 'trailing zeros are not stripped')
     t.end()
   })
-<<<<<<< HEAD
 
   it('should get and verify EIP 1178 proofs', async (t) => {
     const address = Address.zero()
@@ -514,7 +513,8 @@
 
     const proof = await stateManager.getProof(address, [key])
     console.log(proof)
-=======
+    t.end()
+  })
 })
 
 tape('StateManager - generateAccessList', (tester) => {
@@ -831,7 +831,6 @@
       },
     ]
     t.deepEqual(gen(), json)
->>>>>>> dc4c97c5
     t.end()
   })
 })