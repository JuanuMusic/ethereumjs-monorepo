import Semaphore from 'semaphore-async-await'
import { keccak, KECCAK256_RLP } from 'ethereumjs-util'
import { DB, BatchDBOp, PutBatch } from './db'
import { TrieReadStream as ReadStream } from './readStream'
import { bufferToNibbles, matchingNibbleLength, doKeysMatch } from './util/nibbles'
import { WalkController } from './util/walkController'
import {
  TrieNode,
  decodeNode,
  decodeRawNode,
  isRawNode,
  BranchNode,
  ExtensionNode,
  LeafNode,
  EmbeddedNode,
  Nibbles,
} from './trieNode'
// eslint-disable-next-line implicit-dependencies/no-implicit
import type { LevelUp } from 'levelup'
const assert = require('assert')

export type Proof = Buffer[]

interface Path {
  node: TrieNode | null
  remaining: Nibbles
  stack: TrieNode[]
}

export type FoundNodeFunction = (
  nodeRef: Buffer,
  node: TrieNode | null,
  key: Nibbles,
  walkController: WalkController
) => void

/**
 * The basic trie interface, use with `import { BaseTrie as Trie } from 'merkle-patricia-tree'`.
 * In Ethereum applications stick with the {@link SecureTrie} overlay.
 * The API for the base and the secure interface are about the same.
 */
export class Trie {
  /** The root for an empty trie */
  EMPTY_TRIE_ROOT: Buffer
  protected lock: Semaphore

  /** The backend DB */
  db: DB
  private _root: Buffer
  private _deleteFromDB: boolean

  /**
   * test
   * @param db - A [levelup](https://github.com/Level/levelup) instance. By default (if the db is `null` or
   * left undefined) creates an in-memory [memdown](https://github.com/Level/memdown) instance.
   * @param root - A `Buffer` for the root of a previously stored trie
   * @param deleteFromDB - Delete nodes from DB on delete operations (disallows switching to an older state root) (default: `false`)
   */
  constructor(db?: LevelUp | null, root?: Buffer, deleteFromDB: boolean = false) {
    this.EMPTY_TRIE_ROOT = KECCAK256_RLP
    this.lock = new Semaphore(1)

    this.db = db ? new DB(db) : new DB()
    this._root = this.EMPTY_TRIE_ROOT
    this._deleteFromDB = deleteFromDB

    if (root) {
      this.root = root
    }
  }

  /**
   * Sets the current root of the `trie`
   */
  set root(value: Buffer) {
    if (!value) {
      value = this.EMPTY_TRIE_ROOT
    }
    assert(value.length === 32, 'Invalid root length. Roots are 32 bytes')
    this._root = value
  }

  /**
   * Gets the current root of the `trie`
   */
  get root(): Buffer {
    return this._root
  }

  /**
   * This method is deprecated.
   * Please use {@link Trie.root} instead.
   *
   * @param value
   * @deprecated
   */
  setRoot(value?: Buffer) {
    this.root = value ?? this.EMPTY_TRIE_ROOT
  }

  /**
   * Checks if a given root exists.
   */
  async checkRoot(root: Buffer): Promise<boolean> {
    const value = await this._lookupNode(root)
    return !!value
  }

  /**
   * BaseTrie has no checkpointing so return false
   */
  get isCheckpoint() {
    return false
  }

  /**
   * Gets a value given a `key`
   * @param key - the key to search for
   * @param throwWhenNotFound - if true, throw if part of the key is not found. Used for verifying proofs. (default: false)
   * @returns A Promise that resolves to `Buffer` if a value was found or `null` if no value was found.
   */
  async get(key: Buffer, throwWhenNotFound = false): Promise<Buffer | null> {
    const { node, remaining } = await this.findPath(key, throwWhenNotFound)
    let value = null
    if (node && remaining.length === 0) {
      value = node.value
    }
    return value
  }

  /**
   * Stores a given `value` at the given `key` or do a delete if `value` is empty
   * (delete operations are only executed on DB with `deleteFromDB` set to `true`)
   * @param key
   * @param value
   * @returns A Promise that resolves once value is stored.
   */
  async put(key: Buffer, value: Buffer): Promise<void> {
    // If value is empty, delete
    if (!value || value.toString() === '') {
      return await this.del(key)
    }

    await this.lock.wait()
    if (this.root.equals(KECCAK256_RLP)) {
      // If no root, initialize this trie
      await this._createInitialNode(key, value)
    } else {
      // First try to find the given key or its nearest node
      const { remaining, stack } = await this.findPath(key)
      // then update
      await this._updateNode(key, value, remaining, stack)
    }
    this.lock.signal()
  }

  /**
   * Deletes a value given a `key` from the trie
   * (delete operations are only executed on DB with `deleteFromDB` set to `true`)
   * @param key
   * @returns A Promise that resolves once value is deleted.
   */
  async del(key: Buffer): Promise<void> {
    await this.lock.wait()
    const { node, stack } = await this.findPath(key)
    if (node) {
      await this._deleteNode(key, stack)
    }
    this.lock.signal()
  }

  /**
   * Tries to find a path to the node for the given key.
   * It returns a `stack` of nodes to the closest node.
   * @param key - the search key
   * @param throwWhenNotFound - if true, throw if part of the key is not found. Used for verifying proofs. (default: false)
   */
  async findPath(key: Buffer, throwWhenNotFound = false): Promise<Path> {
    // eslint-disable-next-line no-async-promise-executor
    return new Promise(async (resolve, reject) => {
      const stack: TrieNode[] = []
      const targetKey = bufferToNibbles(key)

      const onFound: FoundNodeFunction = async (nodeRef, node, keyProgress, walkController) => {
        if (node === null) {
          if (throwWhenNotFound) {
            return reject(new Error('Path not found'))
          } else {
            return
          }
        }
        const keyRemainder = targetKey.slice(matchingNibbleLength(keyProgress, targetKey))
        stack.push(node)

        if (node instanceof BranchNode) {
          if (keyRemainder.length === 0) {
            // we exhausted the key without finding a node
            resolve({ node, remaining: [], stack })
          } else {
            const branchIndex = keyRemainder[0]
            const branchNode = node.getBranch(branchIndex)
            if (!branchNode) {
              // there are no more nodes to find and we didn't find the key
              resolve({ node: null, remaining: keyRemainder, stack })
            } else {
              // node found, continuing search
              // this can be optimized as this calls getBranch again.
              walkController.onlyBranchIndex(node, keyProgress, branchIndex)
            }
          }
        } else if (node instanceof LeafNode) {
          if (doKeysMatch(keyRemainder, node.key)) {
            // keys match, return node with empty key
            resolve({ node, remaining: [], stack })
          } else {
            // reached leaf but keys dont match
            resolve({ node: null, remaining: keyRemainder, stack })
          }
        } else if (node instanceof ExtensionNode) {
          const matchingLen = matchingNibbleLength(keyRemainder, node.key)
          if (matchingLen !== node.key.length) {
            // keys don't match, fail
            resolve({ node: null, remaining: keyRemainder, stack })
          } else {
            // keys match, continue search
            walkController.allChildren(node, keyProgress)
          }
        }
      }

      // walk trie and process nodes
      await this.walkTrie(this.root, onFound)

      // Resolve if _walkTrie finishes without finding any nodes
      resolve({ node: null, remaining: [], stack })
    })
  }

  /**
   * Walks a trie until finished.
   * @param root
   * @param onFound - callback to call when a node is found. This schedules new tasks. If no tasks are available, the Promise resolves.
   * @returns Resolves when finished walking trie.
   */
  async walkTrie(root: Buffer, onFound: FoundNodeFunction): Promise<void> {
    await WalkController.newWalk(onFound, this, root)
  }

  /**
   * @hidden
   * Backwards compatibility
   * @param root -
   * @param onFound -
   */
  async _walkTrie(root: Buffer, onFound: FoundNodeFunction): Promise<void> {
    await this.walkTrie(root, onFound)
  }

  /**
   * Creates the initial node from an empty tree.
   * @private
   */
  async _createInitialNode(key: Buffer, value: Buffer): Promise<void> {
    const newNode = new LeafNode(bufferToNibbles(key), value)
    this.root = newNode.hash()
    await this.db.put(this.root, newNode.serialize())
  }

  /**
   * Retrieves a node from db by hash.
   */
  async lookupNode(node: Buffer | Buffer[]): Promise<TrieNode | null> {
    if (isRawNode(node)) {
      return decodeRawNode(node as Buffer[])
    }
    let value = null
    let foundNode = null
    value = await this.db.get(node as Buffer)

    if (value) {
      foundNode = decodeNode(value)
    }
    return foundNode
  }

  /**
   * @hidden
   * Backwards compatibility
   * @param node The node hash to lookup from the DB
   */
  async _lookupNode(node: Buffer | Buffer[]): Promise<TrieNode | null> {
    return this.lookupNode(node)
  }

  /**
   * Updates a node.
   * @private
   * @param key
   * @param value
   * @param keyRemainder
   * @param stack
   */
  async _updateNode(
    k: Buffer,
    value: Buffer,
    keyRemainder: Nibbles,
    stack: TrieNode[]
  ): Promise<void> {
    const toSave: BatchDBOp[] = []
    const lastNode = stack.pop()
    if (!lastNode) {
      throw new Error('Stack underflow')
    }

    // add the new nodes
    const key = bufferToNibbles(k)

    // Check if the last node is a leaf and the key matches to this
    let matchLeaf = false

    if (lastNode instanceof LeafNode) {
      let l = 0
      for (let i = 0; i < stack.length; i++) {
        const n = stack[i]
        if (n instanceof BranchNode) {
          l++
        } else {
          l += n.key.length
        }
      }

      if (
        matchingNibbleLength(lastNode.key, key.slice(l)) === lastNode.key.length &&
        keyRemainder.length === 0
      ) {
        matchLeaf = true
      }
    }

    if (matchLeaf) {
      // just updating a found value
      lastNode.value = value
      stack.push(lastNode as TrieNode)
    } else if (lastNode instanceof BranchNode) {
      stack.push(lastNode)
      if (keyRemainder.length !== 0) {
        // add an extension to a branch node
        keyRemainder.shift()
        // create a new leaf
        const newLeaf = new LeafNode(keyRemainder, value)
        stack.push(newLeaf)
      } else {
        lastNode.value = value
      }
    } else {
      // create a branch node
      const lastKey = lastNode.key
      const matchingLength = matchingNibbleLength(lastKey, keyRemainder)
      const newBranchNode = new BranchNode()

      // create a new extension node
      if (matchingLength !== 0) {
        const newKey = lastNode.key.slice(0, matchingLength)
        const newExtNode = new ExtensionNode(newKey, value)
        stack.push(newExtNode)
        lastKey.splice(0, matchingLength)
        keyRemainder.splice(0, matchingLength)
      }

      stack.push(newBranchNode)

      if (lastKey.length !== 0) {
        const branchKey = lastKey.shift() as number

        if (lastKey.length !== 0 || lastNode instanceof LeafNode) {
          // shrinking extension or leaf
          lastNode.key = lastKey
          const formattedNode = this._formatNode(lastNode, false, toSave)
          newBranchNode.setBranch(branchKey, formattedNode as EmbeddedNode)
        } else {
          // remove extension or attaching
          this._formatNode(lastNode, false, toSave, true)
          newBranchNode.setBranch(branchKey, lastNode.value)
        }
      } else {
        newBranchNode.value = lastNode.value
      }

      if (keyRemainder.length !== 0) {
        keyRemainder.shift()
        // add a leaf node to the new branch node
        const newLeafNode = new LeafNode(keyRemainder, value)
        stack.push(newLeafNode)
      } else {
        newBranchNode.value = value
      }
    }

    await this._saveStack(key, stack, toSave)
  }

  /**
   * Deletes a node from the trie.
   * @private
   */
  async _deleteNode(k: Buffer, stack: TrieNode[]): Promise<void> {
    const processBranchNode = (
      key: Nibbles,
      branchKey: number,
      branchNode: TrieNode,
      parentNode: TrieNode,
      stack: TrieNode[]
    ) => {
      // branchNode is the node ON the branch node not THE branch node
      if (!parentNode || parentNode instanceof BranchNode) {
        // branch->?
        if (parentNode) {
          stack.push(parentNode)
        }

        if (branchNode instanceof BranchNode) {
          // create an extension node
          // branch->extension->branch
          // @ts-ignore
          const extensionNode = new ExtensionNode([branchKey], null)
          stack.push(extensionNode)
          key.push(branchKey)
        } else {
          const branchNodeKey = branchNode.key
          // branch key is an extension or a leaf
          // branch->(leaf or extension)
          branchNodeKey.unshift(branchKey)
          branchNode.key = branchNodeKey.slice(0)
          key = key.concat(branchNodeKey)
        }
        stack.push(branchNode)
      } else {
        // parent is an extension
        let parentKey = parentNode.key

        if (branchNode instanceof BranchNode) {
          // ext->branch
          parentKey.push(branchKey)
          key.push(branchKey)
          parentNode.key = parentKey
          stack.push(parentNode)
        } else {
          const branchNodeKey = branchNode.key
          // branch node is an leaf or extension and parent node is an exstention
          // add two keys together
          // dont push the parent node
          branchNodeKey.unshift(branchKey)
          key = key.concat(branchNodeKey)
          parentKey = parentKey.concat(branchNodeKey)
          branchNode.key = parentKey
        }

        stack.push(branchNode)
      }

      return key
    }

    let lastNode = stack.pop() as TrieNode
    assert(lastNode)
    let parentNode = stack.pop()
    const opStack: BatchDBOp[] = []

    let key = bufferToNibbles(k)

    if (!parentNode) {
      // the root here has to be a leaf.
      this.root = this.EMPTY_TRIE_ROOT
      return
    }

    if (lastNode instanceof BranchNode) {
      lastNode.value = null
    } else {
      // the lastNode has to be a leaf if it's not a branch.
      // And a leaf's parent, if it has one, must be a branch.
      if (!(parentNode instanceof BranchNode)) {
        throw new Error('Expected branch node')
      }
      const lastNodeKey = lastNode.key
      key.splice(key.length - lastNodeKey.length)
      // delete the value
      this._formatNode(lastNode, false, opStack, true)
      parentNode.setBranch(key.pop() as number, null)
      lastNode = parentNode
      parentNode = stack.pop()
    }

    // nodes on the branch
    // count the number of nodes on the branch
    const branchNodes: [number, EmbeddedNode][] = lastNode.getChildren()

    // if there is only one branch node left, collapse the branch node
    if (branchNodes.length === 1) {
      // add the one remaing branch node to node above it
      const branchNode = branchNodes[0][1]
      const branchNodeKey = branchNodes[0][0]

      // look up node
      const foundNode = await this._lookupNode(branchNode)
      if (foundNode) {
        key = processBranchNode(
          key,
          branchNodeKey,
          foundNode as TrieNode,
          parentNode as TrieNode,
          stack
        )
        await this._saveStack(key, stack, opStack)
      }
    } else {
      // simple removing a leaf and recaluclation the stack
      if (parentNode) {
        stack.push(parentNode)
      }

      stack.push(lastNode)
      await this._saveStack(key, stack, opStack)
    }
  }

  /**
   * Saves a stack of nodes to the database.
   * @private
   * @param key - the key. Should follow the stack
   * @param stack - a stack of nodes to the value given by the key
   * @param opStack - a stack of levelup operations to commit at the end of this funciton
   */
  async _saveStack(key: Nibbles, stack: TrieNode[], opStack: BatchDBOp[]): Promise<void> {
    let lastRoot

    // update nodes
    while (stack.length) {
      const node = stack.pop() as TrieNode
      if (node instanceof LeafNode) {
        key.splice(key.length - node.key.length)
      } else if (node instanceof ExtensionNode) {
        key.splice(key.length - node.key.length)
        if (lastRoot) {
          node.value = lastRoot
        }
      } else if (node instanceof BranchNode) {
        if (lastRoot) {
          const branchKey = key.pop()
          node.setBranch(branchKey!, lastRoot)
        }
      }
      lastRoot = this._formatNode(node, stack.length === 0, opStack) as Buffer
    }

    if (lastRoot) {
      this.root = lastRoot
    }

    await this.db.batch(opStack)
  }

  /**
   * Formats node to be saved by `levelup.batch`.
   * @private
   * @param node - the node to format.
   * @param topLevel - if the node is at the top level.
   * @param opStack - the opStack to push the node's data.
   * @param remove - whether to remove the node (only used for CheckpointTrie).
   * @returns The node's hash used as the key or the rawNode.
   */
  _formatNode(
    node: TrieNode,
    topLevel: boolean,
    opStack: BatchDBOp[],
    remove: boolean = false
  ): Buffer | (EmbeddedNode | null)[] {
    const rlpNode = node.serialize()

    if (rlpNode.length >= 32 || topLevel) {
      // Do not use TrieNode.hash() here otherwise serialize()
      // is applied twice (performance)
      const hashRoot = keccak(rlpNode)

      if (remove) {
        if (this._deleteFromDB) {
          opStack.push({
            type: 'del',
            key: hashRoot,
          })
        }
      } else {
        opStack.push({
          type: 'put',
          key: hashRoot,
          value: rlpNode,
        })
      }

      return hashRoot
    }

    return node.raw()
  }

  /**
   * The given hash of operations (key additions or deletions) are executed on the trie
   * (delete operations are only executed on DB with `deleteFromDB` set to `true`)
   * @example
   * const ops = [
   *    { type: 'del', key: Buffer.from('father') }
   *  , { type: 'put', key: Buffer.from('name'), value: Buffer.from('Yuri Irsenovich Kim') }
   *  , { type: 'put', key: Buffer.from('dob'), value: Buffer.from('16 February 1941') }
   *  , { type: 'put', key: Buffer.from('spouse'), value: Buffer.from('Kim Young-sook') }
   *  , { type: 'put', key: Buffer.from('occupation'), value: Buffer.from('Clown') }
   * ]
   * await trie.batch(ops)
   * @param ops
   */
  async batch(ops: BatchDBOp[]): Promise<void> {
    for (const op of ops) {
      if (op.type === 'put') {
        if (!op.value) {
          throw new Error('Invalid batch db operation')
        }
        await this.put(op.key, op.value)
      } else if (op.type === 'del') {
        await this.del(op.key)
      }
    }
  }

  /**
   * Saves the nodes from a proof into the trie. If no trie is provided a new one wil be instantiated.
   * @param proof
   * @param trie
   */
  static async fromProof(proof: Proof, trie?: Trie): Promise<Trie> {
    const opStack = proof.map((nodeValue) => {
      return {
        type: 'put',
        key: keccak(nodeValue),
        value: nodeValue,
      } as PutBatch
    })

    if (!trie) {
      trie = new Trie()
      if (opStack[0]) {
        trie.root = opStack[0].key
      }
    }

    await trie.db.batch(opStack)
    return trie
  }

  /**
   * prove has been renamed to {@link Trie.createProof}.
   * @deprecated
   * @param trie
   * @param key
   */
  static async prove(trie: Trie, key: Buffer): Promise<Proof> {
    return this.createProof(trie, key)
  }

  /**
   * Creates a proof from a trie and key that can be verified using {@link Trie.verifyProof}.
   * @param trie
   * @param key
   */
  static async createProof(trie: Trie, key: Buffer): Promise<Proof> {
    const { stack } = await trie.findPath(key)
    const p = stack.map((stackElem) => {
      return stackElem.serialize()
    })
    return p
  }

  /**
   * Verifies a proof.
   * @param rootHash
   * @param key
   * @param proof
   * @throws If proof is found to be invalid.
   * @returns The value from the key.
   */
  static async verifyProof(rootHash: Buffer, key: Buffer, proof: Proof): Promise<Buffer | null> {
    let proofTrie = new Trie(null, rootHash)
    try {
      proofTrie = await Trie.fromProof(proof, proofTrie)
    } catch (e) {
      throw new Error('Invalid proof nodes given')
    }
<<<<<<< HEAD
    const proofKeyValue = await proofTrie.get(key)
    if (!proofKeyValue) {
      throw new Error("Key does not exist in given proof trie")
    }
    return proofKeyValue
=======
    return await proofTrie.get(key, true)
>>>>>>> a80b8945
  }

  /**
   * The `data` event is given an `Object` that has two properties; the `key` and the `value`. Both should be Buffers.
   * @return Returns a [stream](https://nodejs.org/dist/latest-v12.x/docs/api/stream.html#stream_class_stream_readable) of the contents of the `trie`
   */
  createReadStream(): ReadStream {
    return new ReadStream(this)
  }

  /**
   * Creates a new trie backed by the same db.
   */
  copy(): Trie {
    const db = this.db.copy()
    return new Trie(db._leveldb, this.root)
  }

  /**
   * Finds all nodes that are stored directly in the db
   * (some nodes are stored raw inside other nodes)
   * called by {@link ScratchReadStream}
   * @private
   */
  async _findDbNodes(onFound: FoundNodeFunction): Promise<void> {
    const outerOnFound: FoundNodeFunction = async (nodeRef, node, key, walkController) => {
      if (isRawNode(nodeRef)) {
        if (node !== null) {
          walkController.allChildren(node, key)
        }
      } else {
        onFound(nodeRef, node, key, walkController)
      }
    }
    await this.walkTrie(this.root, outerOnFound)
  }

  /**
   * Finds all nodes that store k,v values
   * called by {@link TrieReadStream}
   * @private
   */
  async _findValueNodes(onFound: FoundNodeFunction): Promise<void> {
    const outerOnFound: FoundNodeFunction = async (nodeRef, node, key, walkController) => {
      let fullKey = key

      if (node instanceof LeafNode) {
        fullKey = key.concat(node.key)
        // found leaf node!
        onFound(nodeRef, node, fullKey, walkController)
      } else if (node instanceof BranchNode && node.value) {
        // found branch with value
        onFound(nodeRef, node, fullKey, walkController)
      } else {
        // keep looking for value nodes
        if (node !== null) {
          walkController.allChildren(node, key)
        }
      }
    }
    await this.walkTrie(this.root, outerOnFound)
  }
}<|MERGE_RESOLUTION|>--- conflicted
+++ resolved
@@ -693,15 +693,7 @@
     } catch (e) {
       throw new Error('Invalid proof nodes given')
     }
-<<<<<<< HEAD
-    const proofKeyValue = await proofTrie.get(key)
-    if (!proofKeyValue) {
-      throw new Error("Key does not exist in given proof trie")
-    }
-    return proofKeyValue
-=======
     return await proofTrie.get(key, true)
->>>>>>> a80b8945
   }
 
   /**
